--- conflicted
+++ resolved
@@ -43,53 +43,6 @@
   // sceneNode2.setId(2);
   // CORRADE_VERIFY(sceneNode2.getId() == 2);
 
-<<<<<<< HEAD
-  // // Add different uuid sensors to same node and assert increase
-  // SensorSpec::ptr sensorSpecA = SensorSpec::create();
-  // sensorSpecA->uuid = "A";
-  // SensorSpec::ptr sensorSpecB = SensorSpec::create();
-  // sensorSpecB->uuid = "B";
-  // SensorSetup sensorSpecificationsAB = {sensorSpecA, sensorSpecB};
-  // SensorSuite sensorSuiteAB =
-  //     SensorFactory::createSensors(sceneNode1, sensorSpecificationsAB);
-  // sensorSuite_.merge(sensorSuiteAB);
-  // CORRADE_VERIFY(sensorSuite_.getSensors().size() == 2);
-
-  // // Add different uuid sensors to different nodes and assert increase
-  // SensorSpec::ptr sensorSpecC = SensorSpec::create();
-  // sensorSpecC->uuid = "C";
-  // SensorSetup sensorSpecificationsC = {sensorSpecC};
-  // SensorSuite sensorSuiteC =
-  //     SensorFactory::createSensors(sceneNode1, sensorSpecificationsC);
-  // sensorSuite_.merge(sensorSuiteC);
-  // CORRADE_VERIFY(sensorSuite_.getSensors().size() == 3);
-
-  // SensorSpec::ptr sensorSpecD = SensorSpec::create();
-  // sensorSpecD->uuid = "D";
-  // SensorSetup sensorSpecificationsD = {sensorSpecD};
-  // SensorSuite sensorSuiteD =
-  //     SensorFactory::createSensors(sceneNode2, sensorSpecificationsD);
-  // sensorSuite_.merge(sensorSuiteD);
-  // CORRADE_VERIFY(sensorSuite_.getSensors().size() == 4);
-  // // Add same uuid sensor to same node and assert that only one sensor was added
-  // SensorSpec::ptr sensorSpecE = SensorSpec::create();
-  // sensorSpecE->uuid = "E";
-  // SensorSetup sensorSpecificationsEE = {sensorSpecE, sensorSpecE};
-  // SensorSuite sensorSuiteEE =
-  //     SensorFactory::createSensors(sceneNode1, sensorSpecificationsEE);
-  // sensorSuite_.merge(sensorSuiteEE);
-  // CORRADE_VERIFY(sensorSuite_.getSensors().size() == 5);
-
-  // // Add same uuid sensors to different nodes and assert only one sensor was
-  // // added
-  // SensorSpec::ptr sensorSpecF = SensorSpec::create();
-  // sensorSpecF->uuid = "F";
-  // SensorSetup sensorSpecificationsF = {sensorSpecF};
-  // SensorSuite sensorSuiteF1 =
-  //     SensorFactory::createSensors(sceneNode1, sensorSpecificationsF);
-  // sensorSuite_.merge(sensorSuiteF1);
-  // CORRADE_VERIFY(sensorSuite_.getSensors().size() == 6);
-=======
   // Add different uuid sensors to same node and assert increase
   auto sensorSpecA = CameraSensorSpec::create();
   sensorSpecA->uuid = "A";
@@ -135,7 +88,6 @@
       SensorFactory::createSensors(sceneNode1, sensorSpecificationsF);
   sensorSuite_.merge(sensorSuiteF1);
   CORRADE_VERIFY(sensorSuite_.getSensors().size() == 6);
->>>>>>> 8d19ee5e
 
   // SensorSuite sensorSuiteF2 =
   //     SensorFactory::createSensors(sceneNode2, sensorSpecificationsF);
