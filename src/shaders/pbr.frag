--- conflicted
+++ resolved
@@ -3,21 +3,13 @@
 // LICENSE file in the root directory of this source tree.
 
 // This is an implementation of
-<<<<<<< HEAD
-// Karis, Brian. “Real Shading in Unreal Engine 4” (2013).
-=======
 // Karis, Brian. “Real Shading in Unreal Engine 4.” (2013).
->>>>>>> f281c5d2
 
 precision highp float;
 
 // -------------- input ---------------------
-<<<<<<< HEAD
-// position, normal, tangent, biTangent in world space, NOT camera space
-=======
 // position, normal, tangent, biTangent in world space,
 // NOT camera space
->>>>>>> f281c5d2
 in highp vec3 position;
 in highp vec3 normal;
 #if defined(TEXTURED)
@@ -42,11 +34,7 @@
 uniform float LightRanges[LIGHT_COUNT];
 
 // lights in world space!
-<<<<<<< HEAD
 // if .w == 0, it means it is a directional light, .xyz is the direction;
-=======
-// if .w == 0, it means it is a dirctional light, .xyz is the direction;
->>>>>>> f281c5d2
 // if .w == 1, it means it is a point light, .xyz is the light position;
 // it is NOT put in the Light Structure, simply because we may modify the code
 // so it is computed in the vertex shader.
@@ -104,7 +92,6 @@
 // camera position in world space
 uniform highp vec3 CameraWorldPos;
 
-<<<<<<< HEAD
 #if defined(IMAGE_BASED_LIGHTING)
 uniform uint PrefilteredMapMipLevels;
 #endif
@@ -148,9 +135,6 @@
 	return vec4(pow(outcol, vec3(1.0f / gamma)), color.a);
 }
 
-=======
-// -------------- shader ------------------
->>>>>>> f281c5d2
 // The following function SRGBtoLINEAR is based on:
 // https://github.com/SaschaWillems/Vulkan-glTF-PBR/blob/master/data/shaders/pbr_khr.frag
 vec4 SRGBtoLINEAR(vec4 srgbIn) {
@@ -167,11 +151,7 @@
 	#endif //MANUAL_SRGB
 }
 
-<<<<<<< HEAD
-#if defined(NORMAL_TEXTURE)
-=======
 #if defined(NORMAL_TEXTURE) && defined(PRECOMPUTED_TANGENT)
->>>>>>> f281c5d2
 vec3 getNormalFromNormalMap() {
   vec3 tangentNormal =
 #if defined(NORMAL_TEXTURE_SCALE)
@@ -228,20 +208,6 @@
 const float INV_PI = 1.0 / PI;
 const float Epsilon = 0.0001;
 const float DielectricSpecular = 0.04;
-<<<<<<< HEAD
-
-// Specular D, normal distribution function (NDF),
-// also known as ggxDistribution
-// n_dot_h: <normal, halfVector>
-//     normal: normal direction
-//     halfVector: half vector of light (light source direction)
-//                 and view (camera direction, aka light outgoing direction)
-float normalDistribution(float n_dot_h, float roughness) {
-  // normalDistributionGGX is defined in the pbrCommon.glsl
-  return normalDistributionGGX(n_dot_h, roughness);
-}
-=======
->>>>>>> f281c5d2
 
 // helper function to compute the Specular G
 float geometrySchlickGGX(float dotProd, float roughness) {
@@ -320,18 +286,6 @@
   // NOTE: energy conservation requires
   // diffuse + specular <= 1.0, where specular = Fresnel
   vec3 diffuse = (vec3(1.0) - Fresnel) * c_diff * INV_PI;
-<<<<<<< HEAD
-
-  // Specular BRDF
-  float temp = max(4.0 * n_dot_l * n_dot_v, Epsilon);
-  vec3 specular = Fresnel *
-                  specularGeometricAttenuation(n_dot_l, n_dot_v, roughness) *
-                  normalDistribution(n_dot_h, roughness) / temp;
-
-  vec3 tempVec = lightRadiance * n_dot_l;
-  diffuseContrib = diffuse * Scales.directDiffuse * tempVec;
-  specularContrib = specular * Scales.directSpecular * tempVec;
-=======
 
   // Specular BRDF
   float temp = max(4.0 * n_dot_l * n_dot_v, Epsilon);
@@ -345,7 +299,6 @@
   vec3 tempVec = lightRadiance * n_dot_l;
   diffuseContrib = diffuse * tempVec;
   specularContrib = specular * tempVec;
->>>>>>> f281c5d2
 }
 
 #if defined(IMAGE_BASED_LIGHTING)
@@ -392,16 +345,11 @@
   metallic *= texture(MetallicRoughnessTexture, texCoord).b;
 #endif
 
-<<<<<<< HEAD
-// n is the normal in *world* space, NOT camera space
-#if defined(NORMAL_TEXTURE)
-=======
 // normal map will only work if both normal texture and the tangents exist.
 // if only normal texture is set, normal mapping will be safely ignored.
 // n is the normal in *world* space, NOT camera space
 #if defined(NORMAL_TEXTURE) && defined(PRECOMPUTED_TANGENT)
   // normal is now in the camera space
->>>>>>> f281c5d2
   vec3 n = getNormalFromNormalMap();
 #else
   vec3 n = normalize(normal);
@@ -420,7 +368,6 @@
   // compute specularReflectance, specular reflectance at normal incidence
   // for nonmetal, using constant 0.04
   vec3 specularReflectance = mix(vec3(DielectricSpecular), baseColor.rgb, metallic);
-<<<<<<< HEAD
 
   // diffuse color (c_diff in gltf 2.0 spec:
   // https://github.com/KhronosGroup/glTF/blob/master/specification/2.0/README.md#metal-brdf-and-dielectric-brdf)
@@ -428,15 +375,6 @@
   vec3 c_diff = baseColor.rgb * (1.0 - DielectricSpecular) * (1.0 - metallic);
   float n_dot_v = clamp(dot(n, view), 0.001, 1.0);
 
-=======
-
-  // diffuse color (c_diff in gltf 2.0 spec:
-  // https://github.com/KhronosGroup/glTF/blob/master/specification/2.0/README.md#metal-brdf-and-dielectric-brdf)
-  // c_diff = lerp(baseColor.rgb * (1 - dielectricSpecular), black, metallic)
-  vec3 c_diff = baseColor.rgb * (1.0 - DielectricSpecular) * (1.0 - metallic);
-  float n_dot_v = clamp(dot(n, view), 0.001, 1.0);
-
->>>>>>> f281c5d2
   vec3 diffuseContrib = vec3(0.0, 0.0, 0.0);
   vec3 specularContrib = vec3(0.0, 0.0, 0.0);
   // compute contribution of each light using the microfacet model
@@ -492,7 +430,6 @@
                     lightRadiance,
                     currentDiffuseContrib,
                     currentSpecularContrib);
-<<<<<<< HEAD
     // Temporarily we only support 1 point light shadow map
     #if defined(SHADOWS_PCF)
     float shadow = (iLight == 0 ? computeShadowPCF(position, LightDirections[0].xyz, CameraWorldPos) : 1.0f);
@@ -504,11 +441,6 @@
 
     diffuseContrib += shadow * currentDiffuseContrib;
     specularContrib += shadow * currentSpecularContrib;
-
-=======
-    diffuseContrib += currentDiffuseContrib;
-    specularContrib += currentSpecularContrib;
->>>>>>> f281c5d2
   }  // for lights
 
   // TODO: use ALPHA_MASK to discard fragments
