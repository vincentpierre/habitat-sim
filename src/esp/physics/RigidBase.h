--- conflicted
+++ resolved
@@ -575,11 +575,7 @@
   virtual void setAngularDamping(CORRADE_UNUSED const double angDamping) {}
 
   /**
-<<<<<<< HEAD
-   * @brief Set the @ref esp::scene:SceneNode::semanticId_ for all visual nodes
-=======
    * @brief Set the @ref esp::scene::SceneNode::semanticId_ for all visual nodes
->>>>>>> 91ec8a17
    * belonging to the object.
    *
    * @param semanticId The desired semantic id for the object.
