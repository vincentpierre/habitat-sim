// Copyright (c) Facebook, Inc. and its affiliates.
// This source code is licensed under the MIT license found in the
// LICENSE file in the root directory of this source tree

#ifndef ESP_GFX_CUBEMAP_H_
#define ESP_GFX_CUBEMAP_H_

#include <map>

#include <Corrade/Containers/EnumSet.h>
#include <Corrade/Containers/Optional.h>
#include <Corrade/Containers/StaticArray.h>
#include <Magnum/GL/CubeMapTexture.h>
#include <Magnum/GL/Framebuffer.h>
#include <Magnum/GL/Renderbuffer.h>
#include <Magnum/Magnum.h>
#include <Magnum/PixelFormat.h>
#include <Magnum/ResourceManager.h>
#include <Magnum/Shaders/GenericGL.h>
#include <Magnum/Trade/AbstractImporter.h>
#include "esp/gfx/CubeMapCamera.h"
#include "esp/gfx/RenderCamera.h"
#include "esp/gfx/TextureVisualizerShader.h"
#include "esp/scene/SceneGraph.h"
#include "esp/scene/SceneNode.h"

namespace esp {
namespace gfx {
// NOLINTNEXTLINE(bugprone-reserved-identifier)
class CubeMap {
 public:
  enum class TextureType : uint8_t {
    /**
     * rgba texture with 8 bits per channel
     */
    Color,
    /**
     * HDR depth texture
     */
    Depth,
    /**
     * object id (uint) texture
     */
    ObjectId,

    /**
     * Variance shadow map texture
     */
    VarianceShadowMap,

    // TODO: HDR color

    Count,
  };

  enum : Magnum::UnsignedInt {
    /**
     * Color shader output. @ref shaders-generic "Generic output",
     * present always. Expects three- or four-component floating-point
     * or normalized buffer attachment.
     */
    ColorOutput = Magnum::Shaders::GenericGL3D::ColorOutput,

    /**
     * Object ID shader output. @ref shaders-generic "Generic output",
     * present only if @ref Flag::ObjectId is set. Expects a
     * single-component unsigned integral attachment. Writes the value
     * set in @ref setObjectId() there.
     */
    ObjectIdOutput = Magnum::Shaders::GenericGL3D::ObjectIdOutput,

    /**
     * Variance shadow map shader output
     * Expects a two-component floating point (32F) attachment
     */
    VarianceShadowMapOutput = ObjectIdOutput + 1u,
  };

  enum class Flag : Magnum::UnsignedShort {
    /**
     *  create color cubemap
     */
    ColorTexture = 1 << 0,
    /**
     * create depth cubemap
     */
    DepthTexture = 1 << 1,
    /**
     * create ObjectId cubemap
     */
    ObjectIdTexture = 1 << 2,
    /**
     * Build mipmap for cubemap color texture
     * By default, NO mipmap will be built, only 1 level (mip 0)
     * By turning on this option, it will AUTOMATICALLY build the mipmap for the
     * *color* texture if any (for example, after rendering to texture (mip 0),
     * or loading the texture to mip 0.)
<<<<<<< HEAD
     */
    AutoBuildMipmap = 1 << 3,
    /**
     * Reserve the space for the mipmaps of the cubemap color texture. System
     * will NOT automatically build the mipmaps for the user.
     * By default, NO mipmap will be built, only 1 level (mip 0).
     * By turning on this option, it will allocates the space for the mipmaps,
     * but will not fillin the contents. This is useful e.g., in PBR prefiltered
     * environment map computation.
     */
    ManuallyBuildMipmap = 1 << 4,

    /**
     * create variance shadow map
     */
=======
     */
    AutoBuildMipmap = 1 << 3,
    /**
     * Reserve the space for the mipmaps of the cubemap color texture. System
     * will NOT automatically build the mipmaps for the user.
     * By default, NO mipmap will be built, only 1 level (mip 0).
     * By turning on this option, it will allocates the space for the mipmaps,
     * but will not fillin the contents. This is useful e.g., in PBR prefiltered
     * environment map computation.
     */
    ManuallyBuildMipmap = 1 << 4,

    /**
     * create variance shadow map
     */
>>>>>>> 4ceb3124
    VarianceShadowMapTexture = 1 << 5,
  };

  /**
   * @brief Flags
   */
  typedef Corrade::Containers::EnumSet<Flag> Flags;

  /**
   * @brief, Constructor
   * @param imageSize the size of the cubemap texture (each face is size x size)
   */
  explicit CubeMap(int imageSize, Flags flags = Flags{Flag::ColorTexture});

  /**
   * @brief, reset the image size
   * @return true, if image size has been changed, and reset has happened,
   * otherwise false
   */
  bool reset(int imageSize);

  /**
   * @brief Get the cubemap texture based on the texture type
   * @return Reference to the cubemap texture
   */
  Magnum::GL::CubeMapTexture& getTexture(TextureType type);

  /** @brief get cube map size */
<<<<<<< HEAD
  int getCubeMapSize() { return imageSize_; }

  /**
   * @brief advanced function, visualize non-color texture such as depth or
   * object id. It will visualize such a texture in the color buffer.
   * Visualized texture can be saved for example.
   *
   * NOTE: Flag::ColorTexture MUST be set as well
   */
  void visualizeTexture(TextureType type,
                        float n,
                        float f,
                        float colorMapOffset = 1.0f / 512.0f,
                        float colorMapScale = 1.0f / 256.0f);
=======
  int getCubeMapSize() const { return imageSize_; }
>>>>>>> 4ceb3124

#ifndef MAGNUM_TARGET_WEBGL
  /**
   * ```
   *           +----+
   *           | -Y |
   * +----+----+----+----+
   * | -Z | -X | +Z | +X |
   * +----+----+----+----+
   *           | +Y |
   *           +----+
   * ```
   * NOTE: +Y is top
   * @brief save the cubemap texture based on the texture type
   * @param type texture type
   * @param imageFilePrefix the filename prefix
   * The 6 image files then would be:
   * {imageFilePrefix}.{texType}.+X.png
   * {imageFilePrefix}.{texType}.-X.png
   * {imageFilePrefix}.{texType}.+Y.png
   * {imageFilePrefix}.{texType}.-Y.png
   * {imageFilePrefix}.{texType}.+Z.png
   * {imageFilePrefix}.{texType}.-Z.png
   * @return true, if success, otherwise false
   *
   * NOTE:
   * In this version, it will lose precision when depth texture is saved to the
   * disk. This is because the pixel format for depth texture is R32F with 1 bit
   * of sign, 23 bits of mantissa and 8 bits of exponent while the radiance HDR
   * is 8 bits of mantissa and 8 bits of exponent. So when it is saved, only 8
   * bits is saved to the R channel (GB channels just repeat the R channel
   * twice).
   */
  // TODO: save HDR textures in EXR format
  bool saveTexture(TextureType type,
                   const std::string& imageFilePrefix,
                   unsigned int mipLevel = 0);
#endif

  /**
   * ```
   *           +----+
   *           | -Y |
   * +----+----+----+----+
   * | -Z | -X | +Z | +X |
   * +----+----+----+----+
   *           | +Y |
   *           +----+
   * ```
   * NOTE: +Y is top
   * @brief load cubemap texture from external images
   * @param type can be "rgba", "depth", or "objectId" (TODO)
   * @param imageFilePrefix the prefix of the image filename
   * @param imageFileExtension the image filename extension (such as "png",
   * "jpg")
   * @return true if succeeded, otherwise false
   * The 6 image files then would be:
   * {imageFilePrefix}.{texType}.+X.{imageFileExtension}
   * {imageFilePrefix}.{texType}.-X.{imageFileExtension}
   * {imageFilePrefix}.{texType}.+Y.{imageFileExtension}
   * {imageFilePrefix}.{texType}.-Y.{imageFileExtension}
   * {imageFilePrefix}.{texType}.+Z.{imageFileExtension}
   * {imageFilePrefix}.{texType}.-Z.{imageFileExtension}
   */
  void loadTexture(TextureType type,
                   const std::string& imageFilePrefix,
                   const std::string& imageFileExtension);

  /**
   * @brief Render to cubemap texture using the camera
   * @param camera a cubemap camera
   * NOTE: It will NOT automatically generate the mipmap for the user
   */
  void renderToTexture(CubeMapCamera& camera,
                       scene::SceneGraph& sceneGraph,
                       const char* drawableGroupName = "",
                       RenderCamera::Flags flags = {
                           RenderCamera::Flag::FrustumCulling |
                           RenderCamera::Flag::ClearColor |
                           RenderCamera::Flag::ClearDepth});

  /**
   * @brief copy the texture from a specified cube face to a given texture
   * (GPU->GPU)
   * NOTE: can only call this function for the textures attaching to the color
   * attachments
   * @param[in] cubeSideIndex, the index of the cube side, can be 0, 1, ..., 5
   * @param[in] type, the texture type
   * NOTE: the type CANNOT be the depth texture
   * @param[in, out] texture, the 2D target texture
   * @param[in] mipLevel, the mipmap level
   */
  void copySubImage(unsigned int cubeSideIndex,
                    TextureType type,
                    Magnum::GL::Texture2D& texture,
                    unsigned int mipLevel = 0);
  /**
   * @brief Prepare to draw to the texture. It will bind the framebuffer, clear
   * color, depth etc.
   * @param[in] cubeSideIndex, the index of the cube side, can be 0,
   * 1, 2, 3, 4, or 5
   * @param[in] flags, the flags to control the rendering
   * @param[in] mipLevel, the mip level of the texture. default value is 0. This
   * is an advanced feature. In most cases user do not have to set it.
   * NOTE:
   * If a non-zero miplevel is specified, it requires:
   * - The cubemap is color texture; (does not make sense to talk about mip
   * level for depth or object ids)
   * - Flag::ManuallyBuildMipmap is set;
   * - value is smaller than the max mip level, which is log2(mip0_size) + 1;
   */
  void prepareToDraw(
      unsigned int cubeSideIndex,
      RenderCamera::Flags flags = {RenderCamera::Flag::FrustumCulling |
                                   RenderCamera::Flag::ClearColor |
                                   RenderCamera::Flag::ClearDepth},
      unsigned int mipLevel = 0);

  /**
   * @brief Get the mipmap levels
   * NOTE: returns 1 if this is non-colored cubemap, or it is colored cubemap
   * but without mipmap enabled.
   */
<<<<<<< HEAD
  unsigned int getMipmapLevels();
=======
  unsigned int getMipmapLevels() const;
>>>>>>> 4ceb3124

  /**
   * @brief generate mipmap
   */
  void generateMipmap(TextureType type);

  /** @brief get flags */
  Flags getFlags() { return flags_; }

 private:
  Flags flags_;
  int imageSize_ = 0;
  unsigned int mipmapLevels_ = 1;

  Magnum::GL::CubeMapTexture textures_[uint8_t(TextureType::Count)];

  Magnum::GL::CubeMapTexture& texture(TextureType type);

  /**
   * @brief Recreate textures
   */
  void recreateTexture();

  // framebuffers (one for every cube side)
  Corrade::Containers::StaticArray<6, Magnum::GL::Framebuffer> frameBuffer_{
      Corrade::DirectInit, Magnum::NoCreate};

  // in case there is no need to output depth texture, we need a depth buffer
  Corrade::Containers::StaticArray<6, Magnum::GL::Renderbuffer>
      optionalDepthBuffer_{Corrade::DirectInit, Magnum::NoCreate};

  /**
   * @brief recreate the frame buffer
   * @param cubeSideIndex the index of the cube side, can be 0,
   * 1, 2, 3, 4, or 5
   * @param[in] framebufferSize, the size of the framebuffer
   */
<<<<<<< HEAD
  void recreateFramebuffer(unsigned int cubeSideIndex,
                           unsigned int framebufferSize);
=======
  void recreateFramebuffer(unsigned int cubeSideIndex, int framebufferSize);
>>>>>>> 4ceb3124

  /**
   * @brief attach renderbuffers (color etc.) as logical buffers of the
   * framebuffer object
   * @param cubeSideIndex the index of the cube side, can be 0,
   * 1, 2, 3, 4, or 5
   * @param[in] mipLevel, the level of the mipmap. See more details at @ref
   * prepareToDraw
   */
  void attachFramebufferRenderbuffer(unsigned int cubeSideIndex,
                                     unsigned int mipLevel = 0);

  /**
   * @brief Map shader output to attachments.
   * @param cubeSideIndex the index of the cube side, can be 0,
   * 1, 2, 3, 4, or 5
   */
  void mapForDraw(unsigned int cubeSideIndex);

  /**
   * @brief bind framebuffer
   * @param[in] cubeSideIndex, the index of the cube side, can be 0,
   * 1, 2, 3, 4, or 5
   */
  void bindFramebuffer(unsigned int cubeSideIndex);
};

CORRADE_ENUMSET_OPERATORS(CubeMap::Flags)

}  // namespace gfx
}  // namespace esp
#endif<|MERGE_RESOLUTION|>--- conflicted
+++ resolved
@@ -95,7 +95,6 @@
      * By turning on this option, it will AUTOMATICALLY build the mipmap for the
      * *color* texture if any (for example, after rendering to texture (mip 0),
      * or loading the texture to mip 0.)
-<<<<<<< HEAD
      */
     AutoBuildMipmap = 1 << 3,
     /**
@@ -111,23 +110,6 @@
     /**
      * create variance shadow map
      */
-=======
-     */
-    AutoBuildMipmap = 1 << 3,
-    /**
-     * Reserve the space for the mipmaps of the cubemap color texture. System
-     * will NOT automatically build the mipmaps for the user.
-     * By default, NO mipmap will be built, only 1 level (mip 0).
-     * By turning on this option, it will allocates the space for the mipmaps,
-     * but will not fillin the contents. This is useful e.g., in PBR prefiltered
-     * environment map computation.
-     */
-    ManuallyBuildMipmap = 1 << 4,
-
-    /**
-     * create variance shadow map
-     */
->>>>>>> 4ceb3124
     VarianceShadowMapTexture = 1 << 5,
   };
 
@@ -156,8 +138,7 @@
   Magnum::GL::CubeMapTexture& getTexture(TextureType type);
 
   /** @brief get cube map size */
-<<<<<<< HEAD
-  int getCubeMapSize() { return imageSize_; }
+  int getCubeMapSize() const { return imageSize_; }
 
   /**
    * @brief advanced function, visualize non-color texture such as depth or
@@ -171,9 +152,6 @@
                         float f,
                         float colorMapOffset = 1.0f / 512.0f,
                         float colorMapScale = 1.0f / 256.0f);
-=======
-  int getCubeMapSize() const { return imageSize_; }
->>>>>>> 4ceb3124
 
 #ifndef MAGNUM_TARGET_WEBGL
   /**
@@ -200,12 +178,12 @@
    * @return true, if success, otherwise false
    *
    * NOTE:
-   * In this version, it will lose precision when depth texture is saved to the
-   * disk. This is because the pixel format for depth texture is R32F with 1 bit
-   * of sign, 23 bits of mantissa and 8 bits of exponent while the radiance HDR
-   * is 8 bits of mantissa and 8 bits of exponent. So when it is saved, only 8
-   * bits is saved to the R channel (GB channels just repeat the R channel
-   * twice).
+   * In this version, it will lose precision when depth texture is saved to
+   * the disk. This is because the pixel format for depth texture is R32F
+   * with 1 bit of sign, 23 bits of mantissa and 8 bits of exponent while
+   * the radiance HDR is 8 bits of mantissa and 8 bits of exponent. So when
+   * it is saved, only 8 bits is saved to the R channel (GB channels just
+   * repeat the R channel twice).
    */
   // TODO: save HDR textures in EXR format
   bool saveTexture(TextureType type,
@@ -297,11 +275,7 @@
    * NOTE: returns 1 if this is non-colored cubemap, or it is colored cubemap
    * but without mipmap enabled.
    */
-<<<<<<< HEAD
-  unsigned int getMipmapLevels();
-=======
   unsigned int getMipmapLevels() const;
->>>>>>> 4ceb3124
 
   /**
    * @brief generate mipmap
@@ -339,12 +313,7 @@
    * 1, 2, 3, 4, or 5
    * @param[in] framebufferSize, the size of the framebuffer
    */
-<<<<<<< HEAD
-  void recreateFramebuffer(unsigned int cubeSideIndex,
-                           unsigned int framebufferSize);
-=======
   void recreateFramebuffer(unsigned int cubeSideIndex, int framebufferSize);
->>>>>>> 4ceb3124
 
   /**
    * @brief attach renderbuffers (color etc.) as logical buffers of the
