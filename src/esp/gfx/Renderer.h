--- conflicted
+++ resolved
@@ -26,9 +26,7 @@
      * Note: Cannot set this flag when doing RGB rendering
      */
     NoTextures = 1 << 0,
-<<<<<<< HEAD
-    BackgroundThread = 1 << 1
-=======
+    BackgroundThread = 1 << 1,
 
     /**
      * When binding the render target to a depth or a sementic sensor,
@@ -36,8 +34,7 @@
      * the depth, or sementic info
      * see bindRenderTarget for more info.
      */
-    VisualizeTexture = 1 << 1,
->>>>>>> 800186be
+    VisualizeTexture = 1 << 2,
   };
 
   typedef Corrade::Containers::EnumSet<Flag> Flags;
@@ -49,18 +46,15 @@
   explicit Renderer(Flags flags = {});
 
   /**
-<<<<<<< HEAD
    * @brief Constructor for when creating a background thread
    */
   explicit Renderer(WindowlessContext* context, Flags flags = {});
 
-  // draw the scene graph with the camera specified by user
-=======
+  /*
    * @brief draw the scene graph with the camera specified by user
    * @param[in] camera, the render camera to render the scene
    * @param[in] flags, flags to control the rendering
    */
->>>>>>> 800186be
   void draw(RenderCamera& camera,
             scene::SceneGraph& sceneGraph,
             RenderCamera::Flags flags = {RenderCamera::Flag::FrustumCulling});
