// Copyright (c) Facebook, Inc. and its affiliates.
// This source code is licensed under the MIT license found in the
// LICENSE file in the root directory of this source tree.

#include "PbrDrawable.h"

#include <Corrade/Containers/ArrayViewStl.h>
#include <Corrade/Utility/FormatStl.h>
#include <Magnum/GL/Renderer.h>

namespace Mn = Magnum;

namespace esp {
namespace gfx {

PbrDrawable::PbrDrawable(scene::SceneNode& node,
                         Mn::GL::Mesh* mesh,
                         gfx::Drawable::Flags& meshAttributeFlags,
                         ShaderManager& shaderManager,
                         const Mn::ResourceKey& lightSetupKey,
                         const Mn::ResourceKey& materialDataKey,
                         DrawableGroup* group,
                         PbrImageBasedLighting* pbrIbl)
    : Drawable{node, mesh, DrawableType::Pbr, group},
      shaderManager_{shaderManager},
      lightSetup_{shaderManager.get<LightSetup>(lightSetupKey)},
      materialData_{
          shaderManager.get<MaterialData, PbrMaterialData>(materialDataKey)},
      pbrIbl_(pbrIbl) {
  if (materialData_->metallicTexture && materialData_->roughnessTexture) {
    CORRADE_ASSERT(
        materialData_->metallicTexture == materialData_->roughnessTexture,
        "PbrDrawable::PbrDrawable(): if both the metallic and roughness "
        "texture exist, they must be packed in the same texture based on glTF "
        "2.0 Spec.", );
  }

  flags_ = PbrShader::Flag::ObjectId;
  if (materialData_->textureMatrix != Mn::Matrix3{}) {
    flags_ |= PbrShader::Flag::TextureTransformation;
  }
  if (materialData_->baseColorTexture) {
    flags_ |= PbrShader::Flag::BaseColorTexture;
  }
  if (materialData_->roughnessTexture) {
    flags_ |= PbrShader::Flag::RoughnessTexture;
  }
  if (materialData_->metallicTexture) {
    flags_ |= PbrShader::Flag::MetallicTexture;
  }
  if (materialData_->normalTexture) {
    flags_ |= PbrShader::Flag::NormalTexture;
    if (meshAttributeFlags & gfx::Drawable::Flag::HasTangent) {
      flags_ |= PbrShader::Flag::PrecomputedTangent;
    }
    if (materialData_->normalTextureScale != 1.0f) {
      flags_ |= PbrShader::Flag::NormalTextureScale;
      CORRADE_ASSERT(materialData_->normalTextureScale > 0.0f,
                     "PbrDrawable::PbrDrawable(): the normal texture scale "
                     "must be positive.", );
    }
  }
  if (materialData_->emissiveTexture) {
    flags_ |= PbrShader::Flag::EmissiveTexture;
  }
  if (materialData_->perVertexObjectId) {
    // TODO: may be supported in the future
  }
  if (materialData_->doubleSided) {
    flags_ |= PbrShader::Flag::DoubleSided;
  }

  if (pbrIbl_) {
    flags_ |= PbrShader::Flag::ImageBasedLighting;
  }

  // Defer the shader initialization because at this point, the lightSetup may
  // not be done in the Simulator. Simulator itself is currently under
  // construction in this case.
  // updateShader().updateShaderLightParameters();
}

void PbrDrawable::setLightSetup(const Mn::ResourceKey& lightSetupKey) {
  lightSetup_ = shaderManager_.get<LightSetup>(lightSetupKey);
}

void PbrDrawable::draw(const Mn::Matrix4& transformationMatrix,
                       Mn::SceneGraph::Camera3D& camera) {
  CORRADE_ASSERT(glMeshExists(),
                 "PbrDrawable::draw() : GL mesh doesn't exist", );

  updateShader()
      .updateShaderLightParameters()
      .updateShaderLightDirectionParameters(transformationMatrix, camera);

  // ABOUT PbrShader::Flag::DoubleSided:
  //
  // "Specifies whether the material is double sided. When this value is false,
  // back-face culling is enabled. When this value is true, back-face culling is
  // disabled and double sided lighting is enabled. The back-face must have its
  // normals reversed before the lighting equation is evaluated."
  // See here:
  // https://github.com/KhronosGroup/glTF/blob/master/specification/2.0/schema/material.schema.json

  // HOWEVER, WE CANNOT DISABLE BACK FACE CULLING (that is why the following
  // code is commented out) since it causes lighting artifacts ("dashed lines")
  // on hard edges. (maybe due to potential numerical issues? we do not know
  // yet.)
  /*
  if ((flags_ & PbrShader::Flag::DoubleSided) && glIsEnabled(GL_CULL_FACE)) {
    Mn::GL::Renderer::disable(Mn::GL::Renderer::Feature::FaceCulling);
  }
  */
  Mn::Matrix4 modelMatrix =
      camera.cameraMatrix().inverted() * transformationMatrix;

  (*shader_)
      // e.g., semantic mesh has its own per vertex annotation, which has been
      // uploaded to GPU so simply pass 0 to the uniform "objectId" in the
      // fragment shader
      .setObjectId(
          static_cast<RenderCamera&>(camera).useDrawableIds()
              ? drawableId_
              : (materialData_->perVertexObjectId ? 0 : node_.getSemanticId()))
      .setProjectionMatrix(camera.projectionMatrix())
      .setViewMatrix(camera.cameraMatrix())
      .setModelMatrix(modelMatrix)  // NOT modelview matrix!
      .setNormalMatrix(modelMatrix.normalMatrix())
      .setCameraWorldPosition(
          camera.object().absoluteTransformationMatrix().translation())
      .setBaseColor(materialData_->baseColor)
      .setRoughness(materialData_->roughness)
      .setMetallic(materialData_->metallic)
      .setEmissiveColor(materialData_->emissiveColor);

<<<<<<< HEAD
  // XXX
  PbrShader::PbrEquationScales scales;
  // scales.DirectDiffuse = 0.8;
  // scales.DirectSpecular = 0.8;
  scales.IblDiffuse = 0.8;
  scales.IblSpecular = 0.3;
  /*
  scales.IblDiffuse = 0.0;
  scales.IblSpecular = 0.0;
  */
  (*shader_).setPbrEquationScales(scales);
  // (*shader_).setDebugDisplay(PbrShader::PbrDebugDisplay::DirectDiffuse);
  // (*shader_).setDebugDisplay(PbrShader::PbrDebugDisplay::DirectSpecular);
  // (*shader_).setDebugDisplay(PbrShader::PbrDebugDisplay::IblDiffuse);
  // (*shader_).setDebugDisplay(PbrShader::PbrDebugDisplay::IblSpecular);
  // (*shader_).setDebugDisplay(PbrShader::PbrDebugDisplay::Normal);
  // (*shader_).setDebugDisplay(PbrShader::PbrDebugDisplay::Shadow0);
=======
  // TODO:
  // IN PbrShader class, we set the resonable defaults for the
  // PbrShader::PbrEquationScales. Here we need a smart way to reset it
  // just in case user would like to do so during the run-time.
>>>>>>> ba5d1e6a

  if ((flags_ & PbrShader::Flag::BaseColorTexture) &&
      (materialData_->baseColorTexture != nullptr)) {
    shader_->bindBaseColorTexture(*materialData_->baseColorTexture);
  }

  if (flags_ &
      (PbrShader::Flag::RoughnessTexture | PbrShader::Flag::MetallicTexture)) {
    Magnum::GL::Texture2D* metallicRoughnessTexture =
        materialData_->roughnessTexture;
    if (!metallicRoughnessTexture) {
      metallicRoughnessTexture = materialData_->metallicTexture;
    }
    CORRADE_ASSERT(metallicRoughnessTexture,
                   "PbrDrawable::draw(): texture pointer cannot be nullptr if "
                   "RoughnessTexture or MetallicTexture is enabled.", );
    shader_->bindMetallicRoughnessTexture(*metallicRoughnessTexture);
  }

  if ((flags_ & PbrShader::Flag::NormalTexture) &&
      (materialData_->normalTexture != nullptr)) {
    shader_->bindNormalTexture(*materialData_->normalTexture);
  }

  if ((flags_ & PbrShader::Flag::EmissiveTexture) &&
      (materialData_->emissiveTexture != nullptr)) {
    shader_->bindEmissiveTexture(*materialData_->emissiveTexture);
  }

  if ((flags_ & PbrShader::Flag::TextureTransformation) &&
      (materialData_->textureMatrix != Mn::Matrix3{})) {
    shader_->setTextureMatrix(materialData_->textureMatrix);
  }

  // setup image based lighting for the shader
  if (flags_ & PbrShader::Flag::ImageBasedLighting) {
    CORRADE_INTERNAL_ASSERT(pbrIbl_);
    shader_->bindIrradianceCubeMap(  // TODO: HDR Color
        pbrIbl_->getIrradianceMap().getTexture(CubeMap::TextureType::Color));
    shader_->bindBrdfLUT(pbrIbl_->getBrdfLookupTable());
    shader_->bindPrefilteredMap(
        // TODO: HDR Color
        pbrIbl_->getPrefilteredMap().getTexture(CubeMap::TextureType::Color));
    shader_->setPrefilteredMapMipLevels(
        pbrIbl_->getPrefilteredMap().getMipmapLevels());
  }

<<<<<<< HEAD
  if ((flags_ & PbrShader::Flag::ShadowsPCF) ||
      (flags_ & PbrShader::Flag::ShadowsVSM)) {
    CORRADE_INTERNAL_ASSERT(shadowData_);

    // Currently we only support one shadow map

    for (int iShadow = 0; iShadow < shadowData_->shadowMapKeys->size();
         ++iShadow) {
      Mn::Resource<CubeMap> shadowMap =
          (*shadowData_->shadowMapManger)
              .get<CubeMap>((*shadowData_->shadowMapKeys)[iShadow]);

      CORRADE_INTERNAL_ASSERT(shadowMap);

      if (flags_ & PbrShader::Flag::ShadowsPCF) {
        shader_->bindPointShadowMap(
            iShadow, shadowMap->getTexture(CubeMap::TextureType::Depth));
        shader_->setLightNearFarPlanes(shadowData_->lightNearPlane,
                                       shadowData_->lightFarPlane);
      } else if (flags_ & PbrShader::Flag::ShadowsVSM) {
        shader_->bindPointShadowMap(
            iShadow,
            shadowMap->getTexture(CubeMap::TextureType::VarianceShadowMap));
      }
    }
  }

=======
>>>>>>> ba5d1e6a
  shader_->draw(getMesh());

  // WE stopped supporting doubleSided material due to lighting artifacts on
  // hard edges. See comments at the beginning of this function.
  /*
  if ((flags_ & PbrShader::Flag::DoubleSided) && !glIsEnabled(GL_CULL_FACE)) {
    Mn::GL::Renderer::enable(Mn::GL::Renderer::Feature::FaceCulling);
  }
  */
}

Mn::ResourceKey PbrDrawable::getShaderKey(Mn::UnsignedInt lightCount,
                                          PbrShader::Flags flags) const {
  return Corrade::Utility::formatString(
      SHADER_KEY_TEMPLATE, lightCount,
      static_cast<PbrShader::Flags::UnderlyingType>(flags));
}

PbrDrawable& PbrDrawable::updateShader() {
  unsigned int lightCount = lightSetup_->size();
  if (!shader_ || shader_->lightCount() != lightCount ||
      shader_->flags() != flags_) {
    // if the number of lights or flags have changed, we need to fetch a
    // compatible shader
    shader_ = shaderManager_.get<Mn::GL::AbstractShaderProgram, PbrShader>(
        getShaderKey(lightCount, flags_));

    // if no shader with desired number of lights and flags exists, create one
    if (!shader_) {
      shaderManager_.set<Mn::GL::AbstractShaderProgram>(
          shader_.key(), new PbrShader{flags_, lightCount},
          Mn::ResourceDataState::Final, Mn::ResourcePolicy::ReferenceCounted);
    }

    CORRADE_INTERNAL_ASSERT(shader_ && shader_->lightCount() == lightCount &&
                            shader_->flags() == flags_);
  }

  return *this;
}

// update every light's color, intensity, range etc.
PbrDrawable& PbrDrawable::updateShaderLightParameters() {
  // light range has been initialized to Mn::Constants::inf()
  // in the PbrShader's constructor.
  // No need to reset it at this point.
  std::vector<Mn::Color3> colors;
  colors.reserve(lightSetup_->size());
  for (unsigned int iLight = 0; iLight < lightSetup_->size(); ++iLight) {
    // Note: the light color MUST take the intensity into account
    colors.emplace_back((*lightSetup_)[iLight].color);
  }

  shader_->setLightColors(colors);
  return *this;
}

// update light direction (or position) in *world* space to the shader
PbrDrawable& PbrDrawable::updateShaderLightDirectionParameters(
    const Magnum::Matrix4& transformationMatrix,
    Magnum::SceneGraph::Camera3D& camera) {
  std::vector<Mn::Vector4> lightPositions;
  lightPositions.reserve(lightSetup_->size());
  // printOutLightSetup(*lightSetup_);

  const Mn::Matrix4 cameraMatrix = camera.cameraMatrix();
  for (unsigned int iLight = 0; iLight < lightSetup_->size(); ++iLight) {
    const auto& lightInfo = (*lightSetup_)[iLight];
    Mn::Vector4 pos = getLightPositionRelativeToWorld(
        lightInfo, transformationMatrix, cameraMatrix);
    lightPositions.emplace_back(pos);
  }

  shader_->setLightVectors(lightPositions);

  return *this;
}

void PbrDrawable::setShadowData(const ShadowData& shadowData,
                                PbrShader::Flag shadowFlag) {
  // sanity check first
  CORRADE_ASSERT(shadowFlag == PbrShader::Flag::ShadowsPCF ||
                     shadowFlag == PbrShader::Flag::ShadowsVSM,
                 "PbrDrawable::setShadowData(): the shadow flag can only be "
                 "ShadowsPCF or ShadowsVSM.", );

  CORRADE_ASSERT(shadowData.shadowMapManger && shadowData.shadowMapKeys,
                 "PbrDrawable::setShadowData(): failed to enable the "
                 "shadows. shadow manager or the shadow keys is nullptr.", );

  if (shadowFlag == PbrShader::Flag::ShadowsPCF) {
    CORRADE_ASSERT(
        shadowData.lightFarPlane > shadowData.lightNearPlane &&
            shadowData.lightNearPlane > 0,
        "PbrDrawable::setShadowData(): light near or far plane is illegal.", );
  }

  shadowData_ = shadowData;
  flags_ |= shadowFlag;
}

}  // namespace gfx
}  // namespace esp<|MERGE_RESOLUTION|>--- conflicted
+++ resolved
@@ -133,13 +133,12 @@
       .setMetallic(materialData_->metallic)
       .setEmissiveColor(materialData_->emissiveColor);
 
-<<<<<<< HEAD
   // XXX
   PbrShader::PbrEquationScales scales;
   // scales.DirectDiffuse = 0.8;
   // scales.DirectSpecular = 0.8;
-  scales.IblDiffuse = 0.8;
-  scales.IblSpecular = 0.3;
+  scales.iblDiffuse = 0.8;
+  scales.iblSpecular = 0.3;
   /*
   scales.IblDiffuse = 0.0;
   scales.IblSpecular = 0.0;
@@ -151,12 +150,11 @@
   // (*shader_).setDebugDisplay(PbrShader::PbrDebugDisplay::IblSpecular);
   // (*shader_).setDebugDisplay(PbrShader::PbrDebugDisplay::Normal);
   // (*shader_).setDebugDisplay(PbrShader::PbrDebugDisplay::Shadow0);
-=======
+
   // TODO:
   // IN PbrShader class, we set the resonable defaults for the
   // PbrShader::PbrEquationScales. Here we need a smart way to reset it
   // just in case user would like to do so during the run-time.
->>>>>>> ba5d1e6a
 
   if ((flags_ & PbrShader::Flag::BaseColorTexture) &&
       (materialData_->baseColorTexture != nullptr)) {
@@ -204,7 +202,6 @@
         pbrIbl_->getPrefilteredMap().getMipmapLevels());
   }
 
-<<<<<<< HEAD
   if ((flags_ & PbrShader::Flag::ShadowsPCF) ||
       (flags_ & PbrShader::Flag::ShadowsVSM)) {
     CORRADE_INTERNAL_ASSERT(shadowData_);
@@ -232,8 +229,6 @@
     }
   }
 
-=======
->>>>>>> ba5d1e6a
   shader_->draw(getMesh());
 
   // WE stopped supporting doubleSided material due to lighting artifacts on
