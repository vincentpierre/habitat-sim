// Copyright (c) Facebook, Inc. and its affiliates.
// This source code is licensed under the MIT license found in the
// LICENSE file in the root directory of this source tree.

#ifndef ESP_GFX_PBRSHADER_H_
#define ESP_GFX_PBRSHADER_H_

#include <initializer_list>

#include <Corrade/Containers/ArrayView.h>
#include <Corrade/Containers/EnumSet.h>
#include <Magnum/GL/AbstractShaderProgram.h>
#include <Magnum/GL/CubeMapTexture.h>
#include <Magnum/Shaders/GenericGL.h>

#include "esp/core/esp.h"

namespace esp {

namespace gfx {

class PbrShader : public Magnum::GL::AbstractShaderProgram {
 public:
  // ==== Attribute definitions ====
  /**
   * @brief vertex positions
   */
  typedef Magnum::Shaders::GenericGL3D::Position Position;

  /**
   * @brief normal direction
   */
  typedef Magnum::Shaders::GenericGL3D::Normal Normal;

  /**
   * @brief 2D texture coordinates
   *
   * Used only if at least one of
   * @ref Flag::BaseColorTexture, @ref Flag::NormalTexture and
   * @ref Flag::RoughnessTexture @ref Flag::MetallicTexture is set.
   */
  typedef Magnum::Shaders::GenericGL3D::TextureCoordinates TextureCoordinates;

  /**
   * @brief Tangent direction with the fourth component indicating the handness.
   *
   * T = Tangent, B = BiTangent, N = Normal
   *
   * 1.0 means T, B, N form a right-handed coordinate;
   * -1.0 means T, B, N form a left-handed coordinate;
   *
   * Used only if @ref Flag::NormalTexture is set.
   */
  typedef Magnum::Shaders::GenericGL3D::Tangent4 Tangent4;

  enum : Magnum::UnsignedInt {
    /**
     * Color shader output. @ref shaders-generic "Generic output",
     * present always. Expects three- or four-component floating-point
     * or normalized buffer attachment.
     */
    ColorOutput = Magnum::Shaders::GenericGL3D::ColorOutput,

    /**
     * Object ID shader output. @ref shaders-generic "Generic output",
     * present only if @ref Flag::ObjectId is set. Expects a
     * single-component unsigned integral attachment. Writes the value
     * set in @ref setObjectId() there.
     */
    ObjectIdOutput = Magnum::Shaders::GenericGL3D::ObjectIdOutput,
  };

  /**
   * @brief Flag
   *
   * @see @ref Flags, @ref flags()
   */
  enum class Flag : Magnum::UnsignedShort {
    /**
     * Multiply base color with the baseColor texture.
     * @see @ref setBaseColor(), @ref bindBaseColorTexture()
     */
    BaseColorTexture = 1 << 0,

    /**
     * Multiply roughness with the roughness texture.
     * This flag term means the roughness texture is independent, and
     * "roughness" is stored in the R channel of it.
     * NOTE:
     * if NoneRoughnessMetallicTexture or OcclusionRoughnessMetallicTexture are
     * presented, this texture will be ignored.
     * @see @ref setRoughness(), @ref bindRoughnessTexture()
     */
    RoughnessTexture = 1 << 1,

    /**
     * Multiply metallic with the metallic texture.
     * This flag term means the metallic texture is independent, and "metalness"
     * is stored in the R channel of it.
     * NOTE:
     * if NoneRoughnessMetallicTexture or OcclusionRoughnessMetallicTexture are
     * presented, this texture will be ignored.
     * @see @ref setMetallic(), @ref bindMetallicTexture()
     */
    MetallicTexture = 1 << 2,

    /*
     * The occlusion map texture.
     * The occlusion, Roughness and Metalness are packed together in one
     * texture, with Occlusion in R channel, Roughness in G channel and
     * metalness in B channel (Alpha channels is not used).
     */
    PackedOcclusionTexture = 1 << 3,

    /*
     * The occlusion map texture.
     * The occlusion map texture is separate from the metallicRoughness texture.
     * The values are sampled from the R channel.
     */
    SeparateOcclusionTexture = 1 << 4,

    /**
     * Modify normals according to a texture.
     */
    NormalTexture = 1 << 5,

    /**
     * Enable normal texture scale
     * the shader expects that
     * @ref Flag::NormalTexture is enabled as well.
     * @see @ref setNormalTextureScale
     */
    NormalTextureScale = 1 << 6,

    /**
     * Enable texture coordinate transformation. If this flag is set,
     * the shader expects that at least one of
     * @ref Flag::BaseColorTexture, @ref Flag::RoughnessTexture,
     * @ref Flag::MetallicTexture, @ref Flag::NormalTexture,
     * @ref Flag::EmissiveTexture
     * @ref Flag::NoneRoughnessMetallicTexture or
     * @ref Flag::OcclusionRoughnessMetallicTexture is enabled as well.
     * @see @ref setTextureMatrix()
     */
    TextureTransformation = 1 << 7,

    /**
     * emissive texture
     */
    EmissiveTexture = 1 << 8,

    /**
     * TODO: Do we need instanced object? (instanced texture, istanced id etc.)
     */

    /**
     * TODO: Do we need VertexColor?
     * Multiply diffuse color with a vertex color. Requires either
     * the @ref Color3 or @ref Color4 attribute to be present.
     */

    /*
     * Precomputed tangent as the vertex attribute
     * Otherwise, it will be computed in the fragment shader dynamically
     * see PBR fragment shader code for more details
     * Requires the @ref Tangent4 attribute to be present.
     */
    PrecomputedTangent = 1 << 10,

    /**
     * Enable object ID output.
     */
    ObjectId = 1 << 11,

    /**
     * Enable double-sided rendering.
<<<<<<< HEAD
     * (Temporarily STOP supporting this functionality. See comments in the
     * PbrDrawable::draw() function)
=======
     * (Temporarily STOP supporting this functionality. See comments in
     * the PbrDrawable::draw() function)
>>>>>>> f281c5d2
     */
    DoubleSided = 1 << 12,

    /**
     * Enable image based lighting
     */
    ImageBasedLighting = 1 << 13,

    /**
     * render point light shadows using traditional shadow cube map +
     * Percentage Closer Filtering (PCF)
     * NOTE: it is exclusive to @ref ShadowsVSM
     */
    ShadowsPCF = 1 << 14,

    /**
     * render point light shadows using variance shadow map (VSM)
     * NOTE: it is exclusive to @ref ShadowsPCF
     */
    ShadowsVSM = 1 << 15,

    /*
     * TODO: alphaMask
     */
  };

  /**
   * @brief Flags
   */
  typedef Corrade::Containers::EnumSet<Flag> Flags;

  /**
   * @brief Constructor
   * @param flags         Flags
   * @param lightCount    Count of light sources
   *
   * By default,
   *
   * the shader provides a single directional "fill" light, coming
   * from the center of the camera. Using the @p lightCount parameter in
   * constructor, you can specify how many lights you want, and then control
   * light parameters using @ref setLightVectors(), @ref setLightColors(),
   * and @ref setLightRanges(). Light positions (directions)
   * are specified as four-component vectors, the last component distinguishing
   * between directional (w == 0) and point lights (w == 1.0).
   *
   * the shader renders the mesh with a white color in an identity
   * transformation.
   *
   * the light range is set to Magnum::Constants::inf()
   */
  explicit PbrShader(Flags flags = {}, unsigned int lightCount = 1);

  /** @brief Copying is not allowed */
  PbrShader(const PbrShader&) = delete;

  /** @brief Move constructor */
  PbrShader(PbrShader&&) noexcept = default;

  /** @brief Copying is not allowed */
  PbrShader& operator=(const PbrShader&) = delete;

  /** @brief Move assignment */
  PbrShader& operator=(PbrShader&&) noexcept = default;

  /**
   * @brief Get number of lights
   */
  unsigned int lightCount() const { return lightCount_; }

  /** @brief Flags */
  Flags flags() const { return flags_; }

  // ======== texture binding ========
  /**
   * @brief Bind the BaseColor texture
   * @return Reference to self (for method chaining)
   */
  PbrShader& bindBaseColorTexture(Magnum::GL::Texture2D& texture);
  /**
   * @brief Bind the metallic-roughness texture
   * NOTE that though MetallicRoughnessTexture exists, it does not mean both
   * metallic texture and roughness texture exist.
   * @return Reference to self (for method chaining)
   */
  PbrShader& bindMetallicRoughnessTexture(Magnum::GL::Texture2D& texture);
  /**
   * @brief Bind the normal texture
   * @return Reference to self (for method chaining)
   */
  PbrShader& bindNormalTexture(Magnum::GL::Texture2D& texture);

  /**
   * @brief Bind the emissive texture
   * @return Reference to self (for method chaining)
   */
  PbrShader& bindEmissiveTexture(Magnum::GL::Texture2D& texture);

<<<<<<< HEAD
  /**
   * @brief Bind the irradiance cubemap texture
   * @return Reference to self (for method chaining)
   */
  PbrShader& bindIrradianceCubeMap(Magnum::GL::CubeMapTexture& texture);

  /**
   * @brief Bind the BRDF LUT texture
   * NOTE: requires Flag::ImageBasedLighting is set
   * @return Reference to self (for method chaining)
   */
  PbrShader& bindBrdfLUT(Magnum::GL::Texture2D& texture);

  /**
   * @brief Bind the prefiltered environment map (cubemap texture)
   * NOTE: requires Flag::ImageBasedLighting is set
   * @return Reference to self (for method chaining)
   */
  PbrShader& bindPrefilteredMap(Magnum::GL::CubeMapTexture& texture);

  /**
   * @brief Bind the point shadow map (cubemap texture)
   * NOTE: requires Flag::ShadowsPCF is set
   * @return Reference to self (for method chaining)
   */
  PbrShader& bindPointShadowMap(Magnum::GL::CubeMapTexture& texture);

=======
>>>>>>> f281c5d2
  // ======== set uniforms ===========
  /**
   * @brief set the texture transformation matrix
   * @return Reference to self (for method chaining)
   */
  PbrShader& setTextureMatrix(const Magnum::Matrix3& matrix);

  /**
   *  @brief Set "projection" matrix to the uniform on GPU
   *  @return Reference to self (for method chaining)
   */
  PbrShader& setProjectionMatrix(const Magnum::Matrix4& matrix);

  /**
   *  @brief Set view matrix to the uniform on GPU
   *  @return Reference to self (for method chaining)
   */
  PbrShader& setViewMatrix(const Magnum::Matrix4& matrix);

  /**
   *  @brief Set model matrix to the uniform on GPU
   *  @return Reference to self (for method chaining)
   */
  PbrShader& setModelMatrix(const Magnum::Matrix4& matrix);

  /**
   *  @brief Set normal matrix to the uniform on GPU
   *         normal = inverse transpose of the up-left 3x3 matrix of the
   *         modelview matrix
   *  @return Reference to self (for method chaining)
   */
  PbrShader& setNormalMatrix(const Magnum::Matrix3x3& matrix);

  // -------- materials ---------------
  /**
   *  @brief Set base color to the uniform on GPU
   *  @return Reference to self (for method chaining)
   */
  PbrShader& setBaseColor(const Magnum::Color4& color);
  /**
   *  @brief Set emissive color to the uniform on GPU
   *  @return Reference to self (for method chaining)
   */
  PbrShader& setEmissiveColor(const Magnum::Color3& color);
  /**
   *  @brief Set roughness to the uniform on GPU
   *  @return Reference to self (for method chaining)
   */
  PbrShader& setRoughness(float roughness);
  /**
   *  @brief Set metallic to the uniform on GPU
   *  @return Reference to self (for method chaining)
   */
  PbrShader& setMetallic(float metallic);

  /**
   *  @brief Set ambient occlusion strength to the uniform on GPU
   *  @return Reference to self (for method chaining)
   */
  PbrShader& setOcclusionStrength(float strength);

  /**
   *  @brief Set object id to the uniform on GPU
   *  @return Reference to self (for method chaining)
   */
  PbrShader& setObjectId(unsigned int objectId);

  /**
   *  @brief Set object id to the uniform on GPU
   *  @return Reference to self (for method chaining)
   */
  PbrShader& setCameraWorldPosition(const Magnum::Vector3& cameraWorldPos);

  /**
<<<<<<< HEAD
   *  @brief Set total mipmap levels of the prefiltered environment map to the
   * uniform on GPU
   *  @return Reference to self (for method chaining)
   */
  PbrShader& setPrefilteredMapMipLevels(unsigned int mipLevels);

  /**
=======
>>>>>>> f281c5d2
   * @brief Set light positions or directions
   * @param vectors an array of the light vectors
   * @return Reference to self (for method chaining)
   *
   * when vec.w == 0, it means vec.xyz is the light direction;
   * when vec.w == 1, it means vec.xyz is the light position;
   * vec is an element in the "vectors" array
   */
  PbrShader& setLightVectors(
      Corrade::Containers::ArrayView<const Magnum::Vector4> vectors);

  /**
   * @overload
   */
  PbrShader& setLightVectors(std::initializer_list<Magnum::Vector4> vectors);

  /**
   *  @brief Set the position or direction of a specific light See @ref vec for
   *  details
   *  @param lightIndex the index of the light, MUST be smaller than
   *                     lightCount_
   *  @param vec the direction (or position) of the light in *camera* space;
   *              when vec.w == 0, it means vec.xyz is the light direction;
   *              when vec.w == 1, it means vec.xyz is the light position;
   *  @return Reference to self (for method chaining)
   *  Note:
   *  If the light was a directional (point) light, it will be overrided as a
   *  point (directional) light
   */
  PbrShader& setLightVector(unsigned int lightIndex,
                            const Magnum::Vector4& vec);

  /**
   *  @brief Set the position of a specific light.
   *  @param lightIndex the index of the light, MUST be smaller than
   * lightCount_
   *  @param pos the position of the light in *camera* space
   *  @return Reference to self (for method chaining)
   *  Note:
   *  If the light was a directional light, it will be overrided as a point
   *  light;
   */
  PbrShader& setLightPosition(unsigned int lightIndex,
                              const Magnum::Vector3& pos);

  /**
   *  @brief Set the direction of a specific light.
   *  @param lightIndex the index of the light, MUST be smaller than
   * lightCount_
   *  @param dir the direction of the light in *camera* space
   *  @return Reference to self (for method chaining)
   *  NOTE:
   *  If the light was a point light, it will be overrided as a direction
   * light;
   */
  PbrShader& setLightDirection(unsigned int lightIndex,
                               const Magnum::Vector3& dir);

  /**
   *  @brief Set the range of a specific light.
   *  @param lightIndex the index of the light, MUST be smaller than
   * lightCount_
   *  @param range the range of the light
   *  @return Reference to self (for method chaining)
   */
  PbrShader& setLightRange(unsigned int lightIndex, float range);

  /**
   *  @brief Set the color of a specific light.
   *  @param lightIndex the index of the light, MUST be smaller than
   * lightCount_
   *  @param color the color of the light
   *  @param intensity the intensity of the light
   *  @return Reference to self (for method chaining)
   */
  PbrShader& setLightColor(unsigned int lightIndex,
                           const Magnum::Vector3& color,
                           float intensity = 1.0);

  /**
   *  @brief Set the colors of the lights
   *  @param colors the colors of the lights
   *  NOTE: the intensity MUST be included in the color
   *  @return Reference to self (for method chaining)
   */
  PbrShader& setLightColors(
      Corrade::Containers::ArrayView<const Magnum::Color3> colors);

  /**
   * @overload
   */
  PbrShader& setLightColors(std::initializer_list<Magnum::Color3> colors);

  /**
   *  @brief Set the ranges of the lights
   *  @param ranges the ranges of the lights
   *  @return Reference to self (for method chaining)
   */
  PbrShader& setLightRanges(Corrade::Containers::ArrayView<const float> ranges);

  /**
   * @overload
   */
  PbrShader& setLightRanges(std::initializer_list<float> ranges);

  /**
   *  @brief Set the scale of the normal texture
   *  @param scale
   *  @return Reference to self (for method chaining)
   */
  PbrShader& setNormalTextureScale(float scale);

  /**
   * Toggles that control contributions from different components
   */
  struct PbrEquationScales {
    float DirectDiffuse = 1.0f;
    float DirectSpecular = 1.0f;
    float IblDiffuse = 1.0f;
    float IblSpecular = 1.0f;
  };

  /**
   *  @brief Set the scales for differenct components in the pbr equation
   *  @param scales
   *  @return Reference to self (for method chaining)
   */
  PbrShader& setPbrEquationScales(const PbrEquationScales& scales);

  /**
   *  @brief Set the near and far plane of the light space
   *  @param[in] lightNearPlane, the near plane
   *  @param[in] lightFarPlane, the far plane
   *  @return Reference to self (for method chaining)
   *  NOTE: requires Flag::ShadowsPCF is set
   */
  PbrShader& setLightNearFarPlanes(float lightNearPlane, float lightFarPlane);

  enum class PbrDebugDisplay : uint8_t {
    None = 0,
    DirectDiffuse = 1,
    DirectSpecular = 2,
    IblDiffuse = 3,
    IblSpecular = 4,
    Normal = 5,
  };
  /**
   *@brief debug display visualization
   */
  PbrShader& setDebugDisplay(PbrDebugDisplay index);

 protected:
  Flags flags_;
  unsigned int lightCount_;

  // ======= uniforms =======
  // it hurts the performance to call glGetUniformLocation() every frame due
  // to string operations. therefore, cache the locations in the constructor
  // material uniforms
  int viewMatrixUniform_ = ID_UNDEFINED;
  int modelMatrixUniform_ = ID_UNDEFINED;
  int normalMatrixUniform_ = ID_UNDEFINED;
  int projMatrixUniform_ = ID_UNDEFINED;
  int baseColorUniform_ = ID_UNDEFINED;  // diffuse color
  int roughnessUniform_ = ID_UNDEFINED;  // roughness of a surface
  int metallicUniform_ = ID_UNDEFINED;
  int emissiveColorUniform_ = ID_UNDEFINED;
  int objectIdUniform_ = ID_UNDEFINED;
  int textureMatrixUniform_ = ID_UNDEFINED;
  int normalTextureScaleUniform_ = ID_UNDEFINED;
  int occlusionStrengthUniform_ = ID_UNDEFINED;

  int lightColorsUniform_ = ID_UNDEFINED;
  int lightRangesUniform_ = ID_UNDEFINED;
  // In the fragment shader, the "LightDirection" is a vec4.
  // when w == 0, it means .xyz is the light direction;
  // when w == 1, it means it is the light position, NOT the direction;
  int lightDirectionsUniform_ = ID_UNDEFINED;

  int cameraWorldPosUniform_ = ID_UNDEFINED;
<<<<<<< HEAD
  int prefilteredMapMipLevelsUniform_ = ID_UNDEFINED;

  // scales
  int scaleDirectDiffuseUniform_ = ID_UNDEFINED;
  int scaleDirectSpecularUniform_ = ID_UNDEFINED;
  int scaleIblDiffuseUniform_ = ID_UNDEFINED;
  int scaleIblSpecularUniform_ = ID_UNDEFINED;

  // shadows
  int lightNearPlaneUniform_ = ID_UNDEFINED;
  int lightFarPlaneUniform_ = ID_UNDEFINED;

  /*
  tone mapping
  currently the following values are hard coded in the pbrCommon.glsl
  float exposure = 4.5f;
  float gamma = 2.2f;
  */
  // TODO:
  // int exposureUniform_ = ID_UNDEFINED;
  // int gammaUniform_ = ID_UNDEFINED;

  // pbr debug info
  int pbrDebugDisplayUniform_ = ID_UNDEFINED;
=======
>>>>>>> f281c5d2
};

CORRADE_ENUMSET_OPERATORS(PbrShader::Flags)

}  // namespace gfx
}  // namespace esp

#endif  // ESP_GFX_PBRSHADER_H_<|MERGE_RESOLUTION|>--- conflicted
+++ resolved
@@ -174,13 +174,8 @@
 
     /**
      * Enable double-sided rendering.
-<<<<<<< HEAD
-     * (Temporarily STOP supporting this functionality. See comments in the
-     * PbrDrawable::draw() function)
-=======
      * (Temporarily STOP supporting this functionality. See comments in
      * the PbrDrawable::draw() function)
->>>>>>> f281c5d2
      */
     DoubleSided = 1 << 12,
 
@@ -279,7 +274,6 @@
    */
   PbrShader& bindEmissiveTexture(Magnum::GL::Texture2D& texture);
 
-<<<<<<< HEAD
   /**
    * @brief Bind the irradiance cubemap texture
    * @return Reference to self (for method chaining)
@@ -307,8 +301,6 @@
    */
   PbrShader& bindPointShadowMap(Magnum::GL::CubeMapTexture& texture);
 
-=======
->>>>>>> f281c5d2
   // ======== set uniforms ===========
   /**
    * @brief set the texture transformation matrix
@@ -383,7 +375,6 @@
   PbrShader& setCameraWorldPosition(const Magnum::Vector3& cameraWorldPos);
 
   /**
-<<<<<<< HEAD
    *  @brief Set total mipmap levels of the prefiltered environment map to the
    * uniform on GPU
    *  @return Reference to self (for method chaining)
@@ -391,8 +382,6 @@
   PbrShader& setPrefilteredMapMipLevels(unsigned int mipLevels);
 
   /**
-=======
->>>>>>> f281c5d2
    * @brief Set light positions or directions
    * @param vectors an array of the light vectors
    * @return Reference to self (for method chaining)
@@ -573,7 +562,6 @@
   int lightDirectionsUniform_ = ID_UNDEFINED;
 
   int cameraWorldPosUniform_ = ID_UNDEFINED;
-<<<<<<< HEAD
   int prefilteredMapMipLevelsUniform_ = ID_UNDEFINED;
 
   // scales
@@ -598,8 +586,6 @@
 
   // pbr debug info
   int pbrDebugDisplayUniform_ = ID_UNDEFINED;
-=======
->>>>>>> f281c5d2
 };
 
 CORRADE_ENUMSET_OPERATORS(PbrShader::Flags)
