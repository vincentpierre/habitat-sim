--- conflicted
+++ resolved
@@ -185,11 +185,7 @@
     Cr::Containers::Array<Mn::UnsignedInt>& indexData,
     const Mn::Vector3i& local_coords,
     const Mn::Vector3& vec) {
-<<<<<<< HEAD
-  Mn::Trade::MeshData coneData = Mn::Primitives::coneSolid(1, 5, 1.0f);
-=======
   Mn::Trade::MeshData coneData = Mn::Primitives::coneSolid(1, 4, 1.0f);
->>>>>>> fc7baba4
 
   // midpoint of a voxel
   Mn::Vector3 mid = getGlobalCoords(local_coords);
@@ -215,16 +211,9 @@
   vecRotation = vecRotation.rotation(-angle, crossProduct.normalized());
   for (std::size_t i = 0; i != coneData.vertexCount(); ++i) {
     arrayAppend(vertexData, Cr::Containers::InPlaceInit,
-<<<<<<< HEAD
-                vecRotation.transformVector(
-                    (conePositions[i] * Mn::Vector3(0.1, 0.2, 0.1) +
-                     Mn::Vector3(0, 0.2, 0)) *
-                    m_voxelSize) +
-=======
                 vecRotation.transformVector(conePositions[i] *
                                                 Mn::Vector3(0.02, 0.035, 0.02) +
                                             Mn::Vector3(0, 0.025, 0)) +
->>>>>>> fc7baba4
                     mid,
                 coneNormals[i], Mn::Color3{0.4f, 0.8f, 1.0f});
   }
@@ -248,14 +237,8 @@
   for (std::size_t i = 0; i != cylinderData.vertexCount(); ++i) {
     arrayAppend(vertexData, Cr::Containers::InPlaceInit,
                 vecRotation.transformVector(
-<<<<<<< HEAD
-                    (cylinderPositions[i] * Mn::Vector3(0.03, 0.15, 0.03) -
-                     Mn::Vector3(0, 0.15, 0)) *
-                    m_voxelSize) +
-=======
                     cylinderPositions[i] * Mn::Vector3(0.007, 0.025, 0.007) -
                     Mn::Vector3(0, 0.025, 0)) +
->>>>>>> fc7baba4
                     mid,
                 cylinderNormals[i], Mn::Color3{0.3f, 0.7f, 0.9f});
   }
