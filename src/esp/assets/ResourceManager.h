--- conflicted
+++ resolved
@@ -33,11 +33,7 @@
 #include "esp/gfx/DrawableGroup.h"
 #include "esp/gfx/MaterialData.h"
 #include "esp/gfx/ShaderManager.h"
-<<<<<<< HEAD
-#include "esp/gfx/configure.h"
 #include "esp/io/URDFParser.h"
-=======
->>>>>>> 91ec8a17
 #include "esp/physics/configure.h"
 #include "esp/scene/SceneManager.h"
 #include "esp/scene/SceneNode.h"
@@ -429,7 +425,6 @@
    */
   inline void compressTextures(bool newVal) { compressTextures_ = newVal; };
 
-<<<<<<< HEAD
   bool importAsset(const std::string& filename,
                    std::shared_ptr<esp::io::UrdfMaterial> material = nullptr);
 
@@ -439,8 +434,6 @@
                    scene::SceneNode& node,
                    DrawableGroup* drawables);
 
-=======
->>>>>>> 91ec8a17
  private:
   /**
    * @brief Load the requested mesh info into @ref meshInfo corresponding to
